--- conflicted
+++ resolved
@@ -1,4 +1,5 @@
-﻿using System.Collections.Generic;
+﻿using System;
+using System.Collections.Generic;
 using System.IO;
 using System.Linq;
 using BenchmarkDotNet.Common;
@@ -11,22 +12,10 @@
 {
     public static class BenchmarkExporterHelper
     {
-<<<<<<< HEAD
-        // TODO: signature refactoring
-        public static List<string[]> BuildTable(IList<BenchmarkReport> reports, bool pretty = true)
-=======
-        public static void ExportToFile(IBenchmarkExporter exporter, IList<BenchmarkReport> reports, string competitionName, 
-                                        IEnumerable<IBenchmarkResultExtender> resultExtenders = null)
-        {
-            using (var stream = new StreamWriter(competitionName + "-report." + exporter.Name))
-                exporter.Export(reports, new BenchmarkStreamLogger(stream), resultExtenders);
-        }
-
         // TODO: signature refactoring
         public static List<string[]> BuildTable(IList<BenchmarkReport> reports, 
                                                 IEnumerable<IBenchmarkResultExtender> resultExtenders = null, 
                                                 bool pretty = true, bool extended = false)
->>>>>>> 70ea89c5
         {
             var data = reports.
                 Where(r => r.GetTargetRuns().Any()).
@@ -51,19 +40,12 @@
                 showParams = true;
             }
             headerRow.Add("AvrTime");
-<<<<<<< HEAD
             headerRow.Add("Error");
-=======
-            headerRow.Add("StdDev");
-            headerRow.Add("op/s");
-            if (extended)
-                headerRow.Add("StdErr");
             if (resultExtenders != null)
             {
                 foreach (var extender in resultExtenders)
                     headerRow.Add(extender.ColumnName);
             }
->>>>>>> 70ea89c5
 
             var orderedData = data;
             // For https://github.com/PerfDotNet/BenchmarkDotNet/issues/36
@@ -77,7 +59,7 @@
             if (resultExtenders != null)
             {
                 extraColumns = new List<IList<string>>();
-                var resultsToProcess = orderedStats.Select(s => Tuple.Create(s.Report, s.Stat)).ToList();
+                var resultsToProcess = orderedData.Select(s => Tuple.Create(s.Report, s.Stat)).ToList();
                 foreach (var extender in resultExtenders)
                 {
                     var column = extender.GetExtendedResults(resultsToProcess);
@@ -89,12 +71,8 @@
             }
 
             var table = new List<string[]> { headerRow.ToArray() };
-<<<<<<< HEAD
-            foreach (var item in orderedData)
-=======
             var rowNumber = 0;
-            foreach (var reportStat in orderedStats)
->>>>>>> 70ea89c5
+            foreach (var item in orderedData)            
             {
                 var b = item.Benchmark;
 
