﻿using System;
using System.Collections.Generic;
using System.Linq;
using BenchmarkDotNet.Extensions;
using BenchmarkDotNet.Plugins.Loggers;
using BenchmarkDotNet.Plugins.ResultExtenders;
using BenchmarkDotNet.Reports;

namespace BenchmarkDotNet.Plugins.Exporters
{
    // TODO: add support of GitHub markdown, Stackoverflow markdown
    public class BenchmarkMarkdownExporter : BenchmarkExporterBase
    {
        public override string Name => $"md-{Dialect}";
        public override string Description => $"Markdown exporter - {Dialect}";

        public override string FileExtension => "md";
        public override string FileNameSuffix => $"-{Dialect.ToLower()}";

        public string Dialect { get; private set; }

        public static readonly IBenchmarkExporter Default = new BenchmarkMarkdownExporter()
        {
            Dialect = nameof(Default)
        };
        public static readonly IBenchmarkExporter StackOverflow = new BenchmarkMarkdownExporter()
        {
            prefix = "    ",
            Dialect = nameof(StackOverflow)
        };
        public static readonly IBenchmarkExporter GitHub = new BenchmarkMarkdownExporter()
        {
            Dialect = nameof(GitHub),
            useCodeBlocks = true,
            codeBlocksSyntax = "ini"
        };

        private string prefix = string.Empty;
        private bool useCodeBlocks = false;
        private string codeBlocksSyntax = string.Empty;

        private BenchmarkMarkdownExporter()
        {
        }

<<<<<<< HEAD
        public override void Export(IList<BenchmarkReport> reports, IBenchmarkLogger logger)
=======
        public void Export(IList<BenchmarkReport> reports, IBenchmarkLogger logger, IEnumerable<IBenchmarkResultExtender> resultExtenders = null)
>>>>>>> 70ea89c5
        {
            if(useCodeBlocks)
                logger.WriteLine($"```{codeBlocksSyntax}");
            logger = new BenchmarkLoggerWithPrefix(logger, prefix);
            logger.WriteLineInfo(EnvironmentInfo.GetCurrentInfo().ToFormattedString("Host"));
            logger.NewLine();

            var table = BenchmarkExporterHelper.BuildTable(reports, resultExtenders);
            // If we have Benchmarks with ParametersSets, force the "Method" columns to be displayed, otherwise it doesn't make as much sense
            var columnsToAlwaysShow = reports.Any(r => r.Benchmark.Task.ParametersSets != null) ? new[] { "Method" } : new string[0];
            PrintTable(table, logger, columnsToAlwaysShow);

            // TODO: move this logic to an analyser
            var benchmarksWithTroubles = reports.Where(r => !r.GetTargetRuns().Any()).Select(r => r.Benchmark).ToList();
            if (benchmarksWithTroubles.Count > 0)
            {
                logger.NewLine();
                logger.WriteLineError("Benchmarks with troubles:");
                foreach (var benchmarkWithTroubles in benchmarksWithTroubles)
                    logger.WriteLineError("  " + benchmarkWithTroubles.Caption);
            }
        }

<<<<<<< HEAD
=======
        public void ExportToFile(IList<BenchmarkReport> reports, string competitionName, IEnumerable<IBenchmarkResultExtender> resultExtenders = null)
        {
            BenchmarkExporterHelper.ExportToFile(this, reports, competitionName, resultExtenders);
        }

>>>>>>> 70ea89c5
        private void PrintTable(List<string[]> table, IBenchmarkLogger logger, string[] columnsToAlwaysShow)
        {
            if (table.Count == 0)
            {
                logger.WriteLineError("There are no found benchmarks");
                logger.NewLine();
                return;
            }
            int rowCount = table.Count, colCount = table[0].Length;
            var columnsToShowIndexes = columnsToAlwaysShow.Select(col => Array.IndexOf(table[0], col));
            int[] widths = new int[colCount];
            bool[] areSame = new bool[colCount];
            for (int colIndex = 0; colIndex < colCount; colIndex++)
            {
                areSame[colIndex] = rowCount > 2 && colIndex < colCount - 2;
                for (int rowIndex = 0; rowIndex < rowCount; rowIndex++)
                {
                    widths[colIndex] = Math.Max(widths[colIndex], table[rowIndex][colIndex].Length + 1);
                    if (rowIndex > 1 && table[rowIndex][colIndex] != table[1][colIndex])
                        areSame[colIndex] = false;
                }
            }
            if (areSame.Any(s => s))
            {
                var paramsOnLine = 0;
                for (int colIndex = 0; colIndex < colCount; colIndex++)
                    if (areSame[colIndex] && columnsToShowIndexes.Contains(colIndex) == false)
                    {
                        logger.WriteInfo($"{table[0][colIndex]}={table[1][colIndex]}  ");
                        paramsOnLine++;
                        if (paramsOnLine == 3)
                        {
                            logger.NewLine();
                            paramsOnLine = 0;
                        }
                    }
                        
                logger.NewLine();
            }

            if (useCodeBlocks)
            {
                logger.Write("```");
                logger.NewLine();
            }

            table.Insert(1, widths.Select(w => new string('-', w)).ToArray());
            foreach (var row in table)
            {
                for (int colIndex = 0; colIndex < colCount; colIndex++)
                    if (!areSame[colIndex] || columnsToShowIndexes.Contains(colIndex))
                        logger.WriteStatistic(row[colIndex].PadLeft(widths[colIndex], ' ') + " |");
                logger.NewLine();
            }

            if (areSame.Any(s => s))
            {
                logger.NewLine();
            }
        }
    }
}<|MERGE_RESOLUTION|>--- conflicted
+++ resolved
@@ -43,11 +43,7 @@
         {
         }
 
-<<<<<<< HEAD
-        public override void Export(IList<BenchmarkReport> reports, IBenchmarkLogger logger)
-=======
-        public void Export(IList<BenchmarkReport> reports, IBenchmarkLogger logger, IEnumerable<IBenchmarkResultExtender> resultExtenders = null)
->>>>>>> 70ea89c5
+        public override void Export(IList<BenchmarkReport> reports, IBenchmarkLogger logger, IEnumerable<IBenchmarkResultExtender> resultExtenders = null)
         {
             if(useCodeBlocks)
                 logger.WriteLine($"```{codeBlocksSyntax}");
@@ -71,14 +67,6 @@
             }
         }
 
-<<<<<<< HEAD
-=======
-        public void ExportToFile(IList<BenchmarkReport> reports, string competitionName, IEnumerable<IBenchmarkResultExtender> resultExtenders = null)
-        {
-            BenchmarkExporterHelper.ExportToFile(this, reports, competitionName, resultExtenders);
-        }
-
->>>>>>> 70ea89c5
         private void PrintTable(List<string[]> table, IBenchmarkLogger logger, string[] columnsToAlwaysShow)
         {
             if (table.Count == 0)
